import asyncio
import json
import time
from typing import Dict
from typing import Union
from urllib.parse import urljoin

import httpx
import sha3
import tenacity
from grpclib.client import Channel
from coincurve import PrivateKey
from eip712_structs import EIP712Struct
from eip712_structs import make_domain
from eip712_structs import String
from eip712_structs import Uint
from eth_utils import big_endian_to_int
from httpx import AsyncClient
from httpx import AsyncHTTPTransport
from httpx import Limits
from httpx import Timeout
from ipfs_cid import cid_sha256_hash
from ipfs_client.dag import IPFSAsyncClientError
from ipfs_client.main import AsyncIPFSClient
from pydantic import BaseModel
from tenacity import retry
from tenacity import retry_if_exception_type
from tenacity import stop_after_attempt
from tenacity import wait_random_exponential
from web3 import Web3

from snapshotter.settings.config import settings
from snapshotter.utils.callback_helpers import misc_notification_callback_result_handler
from snapshotter.utils.callback_helpers import send_failure_notifications_async
from snapshotter.utils.default_logger import logger
from snapshotter.utils.file_utils import read_json_file
from snapshotter.utils.models.proto.snapshot_submission.submission_pb2 import Request, SnapshotSubmission
from snapshotter.utils.models.proto.snapshot_submission.submission_grpc import SubmissionStub
from snapshotter.utils.models.data_models import SnapshotterIssue
from snapshotter.utils.models.data_models import SnapshotterReportState
from snapshotter.utils.models.message_models import SnapshotProcessMessage
from snapshotter.utils.models.message_models import SnapshotSubmittedMessage
from snapshotter.utils.models.message_models import SnapshotSubmittedMessageLite
from snapshotter.utils.rpc import RpcHelper
import sys


class EIPRequest(EIP712Struct):
    slotId = Uint()
    deadline = Uint()
    snapshotCid = String()
    epochId = Uint()
    projectId = String()


def web3_storage_retry_state_callback(retry_state: tenacity.RetryCallState):
    """
    Callback function to handle retry attempts for web3 storage upload.

    Args:
        retry_state (tenacity.RetryCallState): The current state of the retry call.

    Returns:
        None
    """
    if retry_state and retry_state.outcome.failed:
        logger.warning(
            f'Encountered web3 storage upload exception: {retry_state.outcome.exception()} | args: {retry_state.args}, kwargs:{retry_state.kwargs}',
        )


def relayer_submit_retry_state_callback(retry_state: tenacity.RetryCallState):
    """
    Callback function to handle retry attempts for relayer submit.

    Args:
        retry_state (tenacity.RetryCallState): The current state of the retry call.

    Returns:
        None
    """
    if retry_state and retry_state.outcome.failed:
        logger.warning(
            f'Encountered relayer submit exception: {retry_state.outcome.exception()} | args: {retry_state.args}, kwargs:{retry_state.kwargs}',
        )


def ipfs_upload_retry_state_callback(retry_state: tenacity.RetryCallState):
    """
    Callback function to handle retry attempts for IPFS uploads.

    Args:
        retry_state (tenacity.RetryCallState): The current state of the retry attempt.

    Returns:
        None
    """
    if retry_state and retry_state.outcome.failed:
        logger.warning(
            f'Encountered ipfs upload exception: {retry_state.outcome.exception()} | args: {retry_state.args}, kwargs:{retry_state.kwargs}',
        )


class GenericAsyncWorker:
    _async_transport: AsyncHTTPTransport
    _rpc_helper: RpcHelper
    _anchor_rpc_helper: RpcHelper
    _httpx_client: AsyncClient
    _web3_storage_upload_transport: AsyncHTTPTransport
    _web3_storage_upload_client: AsyncClient
    _grpc_channel: Channel
    _grpc_stub: SubmissionStub

    def __init__(self):
        """
        Initializes a GenericAsyncWorker instance.

        Args:
            name (str): The name of the worker.
            **kwargs: Additional keyword arguments to pass to the superclass constructor.
        """
        self._running_callback_tasks: Dict[str, asyncio.Task] = dict()
        self.protocol_state_contract = None

        self.protocol_state_contract_address = settings.protocol_state.address
        self.initialized = False
        self.logger = logger.bind(module='GenericAsyncWorker')
    
    def _notification_callback_result_handler(self, fut: asyncio.Future):
        """
        Handles the result of a callback or notification.

        Args:
            fut (asyncio.Future): The future object representing the callback or notification.

        Returns:
            None
        """
        try:
            r = fut.result()
        except Exception as e:
            if settings.logs.trace_enabled:
                logger.opt(exception=True).error(
                    'Exception while sending callback or notification: {}', traceback.format_exc(),
                )
            else:
                logger.error('Exception while sending callback or notification: {}', e)
        else:
            logger.debug('Callback or notification result:{}', r[0])

    async def _httpx_post_wrapper(self, url, req_json):
        exc = None
        try:
            r = await self._client.post(url=url, json=req_json)
        except Exception as e:
            exc = e
            r = None
        else:
            try:
                r = r.json()
            except:
                r = str(r)
        return r, exc, req_json['epochId'], req_json['projectId'], req_json['slotId']

    @retry(
        wait=wait_random_exponential(multiplier=1, max=10),
        stop=stop_after_attempt(5),
        retry=tenacity.retry_if_not_exception_type(httpx.HTTPStatusError),
        after=web3_storage_retry_state_callback,
    )
    async def _upload_web3_storage(self, snapshot: bytes):
        """
        Uploads the given snapshot to web3 storage.

        Args:
            snapshot (bytes): The snapshot to upload.

        Returns:
            None

        Raises:
            HTTPError: If the upload fails.
        """
        web3_storage_settings = settings.web3storage
        # if no api token is provided, skip
        if not web3_storage_settings.api_token:
            return
        files = {'file': snapshot}
        r = await self._web3_storage_upload_client.post(
            url=f'{web3_storage_settings.url}{web3_storage_settings.upload_url_suffix}',
            files=files,
        )
        r.raise_for_status()
        resp = r.json()
        self.logger.info('Uploaded snapshot to web3 storage: {} | Response: {}', snapshot, resp)

    @retry(
        wait=wait_random_exponential(multiplier=1, max=10),
        stop=stop_after_attempt(5),
        retry=tenacity.retry_if_not_exception_type(IPFSAsyncClientError),
        after=ipfs_upload_retry_state_callback,
    )
    async def _upload_to_ipfs(self, snapshot: bytes, _ipfs_writer_client: AsyncIPFSClient):
        """
        Uploads a snapshot to IPFS using the provided AsyncIPFSClient.

        Args:
            snapshot (bytes): The snapshot to upload.
            _ipfs_writer_client (AsyncIPFSClient): The IPFS client to use for uploading.

        Returns:
            str: The CID of the uploaded snapshot.
        """
        snapshot_cid = await _ipfs_writer_client.add_bytes(snapshot)
        return snapshot_cid

    async def _submit_to_snap_api_and_check(self, project_id: str, epoch: SnapshotProcessMessage, snapshot: BaseModel):
        """
        Submits the given snapshot to the SNAP API and checks if the submission was successful.

        Args:
            project_id (str): The project ID.
            epoch (SnapshotProcessMessage): The epoch message object.
            snapshot (Pydantic Model): The snapshot data.

        Returns:
            bool: True if the submission was successful, False otherwise.
        """
        self.logger.debug(
            'Submitting snapshot to SNAP API for project: {}', project_id,
        )

        snapshot_json = json.dumps(snapshot.dict(by_alias=True), sort_keys=True, separators=(',', ':'))
        snapshot_bytes = snapshot_json.encode('utf-8')
        snapshot_cid = cid_sha256_hash(snapshot_bytes)

        # request_, signature, _ = await self.generate_signature(snapshot_cid, epoch.epochId, f"{project_id}|{settings.node_version}")
        # submit to relayer
        try:
            response = await self._send_submission_to_collector(snapshot_cid=snapshot_cid, epoch_id=epoch.epochId, project_id=project_id)
            if response['status_code'] == 200:
                self.logger.info(
                    '✅ Event processed successfully: {}!', epoch,
                )
                self.logger.info("Node is good to go, you can keep the node running and it will start processing events!")
            else:
                self.logger.error(
                    '❌ Event processing failed: {}', epoch,
                )
                self.logger.info("Please check your config and if issue persists please reach out to the team!")
                sys.exit(1)
        except Exception as e:
            self.logger.error(
                '❌ Event processing failed: {}', epoch,
            )
            self.logger.info("Please check your config and if issue persists please reach out to the team!")
            sys.exit(1)
    
    async def _ensure_stream_open(self):
        try:
            if self._stream is None:
                async with self._grpc_stub.SubmitSnapshot.open() as stream:
                    self._stream = stream
                    self.logger.debug("Stream opened.")
        except Exception as e:
            self.logger.error(f'Unable to open stream: {e}')
            
    def _reschedule_cancellation(self):
        if self._cancel_task is not None:
            self._cancel_task.cancel()
            self.logger.debug("Cancellation task reset.")

        def cancel_task():
            asyncio.create_task(self._cancel_stream())
        self._cancel_task = asyncio.get_event_loop().call_later(5, cancel_task)

    async def _cancel_stream(self):
        if self._stream is not None:
            await self._stream.cancel()
            self.logger.debug("Stream cancelled due to inactivity.")
            self._stream = None
            self._cancel_task = None

    async def _send_submission_to_collector(self, snapshot_cid, epoch_id, project_id):
        self.logger.debug(
                f'Sending submission to collector...',
            )
        request_, signature, current_block_hash = await self.generate_signature(snapshot_cid, epoch_id, project_id)
        
        request_msg = dict(
            slotId=request_['slotId'],
            deadline=request_['deadline'],
            snapshotCid=request_['snapshotCid'],
            epochId=request_['epochId'],
            projectId=request_['projectId'],
        )
        self.logger.debug(
            'Snapshot submission creation with request: {}', request_msg
        )
            
        msg = SnapshotSubmission(request=request_msg, signature=signature.hex(), header=current_block_hash)
        self.logger.debug(
            'Snapshot submission created: {}', msg
        )

        try:
            await self.send_message(msg)
            self.logger.debug('Sent message: ', msg)
            self._reschedule_cancellation()
<<<<<<< HEAD
            response = await self._stream.recv_msg()
            if 'Success' in response:
=======
            response = await self._stream.recv_message()
            if 'Success' in response.message:
                self.logger.info(f'Received success from collector: {response}')
>>>>>>> b9197b33
                return {'status_code': 200}
            else:
                self.logger.error(f'Failed to send message: {e}')
            return {'status_code': 400} 
        except Exception as e:
            self.logger.error(f'Failed to send message: {e}')
            return {'status_code': 400} 
    
    @retry(
        stop=stop_after_attempt(3),
    )
    async def send_message(self, msg):
        try:
            await self._ensure_stream_open()
            await self._stream.send_message(msg)
            self.logger.debug(f'Sent message: {msg}')
            self._reschedule_cancellation()
            return {'status_code': 200}
        except Exception as e:
            self.logger.error(f'Failed to send message: {e}')
            self._stream = None
            raise  # Reraise the exception to trigger the retry logic

    async def _commit_payload(
            self,
            task_type: str,
            _ipfs_writer_client: AsyncIPFSClient,
            project_id: str,
            epoch: Union[
                SnapshotProcessMessage,
                SnapshotSubmittedMessage,
                SnapshotSubmittedMessageLite,
            ],
            snapshot: BaseModel,
            storage_flag: bool,
    ):
        """
        Commits the given snapshot to IPFS and web3 storage (if enabled), and sends messages to the event detector and relayer
        dispatch queues.

        Args:
            task_type (str): The type of task being committed.
            _ipfs_writer_client (AsyncIPFSClient): The IPFS client to use for uploading the snapshot.
            project_id (str): The ID of the project the snapshot belongs to.
            epoch (Union[SnapshotProcessMessage, SnapshotSubmittedMessage,
            SnapshotSubmittedMessageLite]): The epoch the snapshot belongs to.
            snapshot (BaseModel): The snapshot to commit.
            storage_flag (bool): Whether to upload the snapshot to web3 storage.

        Returns:
            snapshot_cid (str): The CID of the uploaded snapshot.
        """
        # upload to IPFS
        snapshot_json = json.dumps(snapshot.dict(by_alias=True), sort_keys=True, separators=(',', ':'))
        snapshot_bytes = snapshot_json.encode('utf-8')
        try:
            if settings.ipfs.url:
                snapshot_cid = await self._upload_to_ipfs(snapshot_bytes, _ipfs_writer_client)
            else:
                snapshot_cid = cid_sha256_hash(snapshot_bytes)
        except Exception as e:
            self.logger.opt(exception=True).error(
                'Exception uploading snapshot to IPFS for epoch {}: {}, Error: {},'
                'sending failure notifications', epoch, snapshot, e,
            )
            notification_message = SnapshotterIssue(
                instanceID=settings.instance_id,
                issueType=SnapshotterReportState.MISSED_SNAPSHOT.value,
                projectID=project_id,
                epochId=str(epoch.epochId),
                timeOfReporting=str(time.time()),
                extra=json.dumps({'issueDetails': f'Error : {e}'}),
            )
            await send_failure_notifications_async(
                client=self._client, message=notification_message,
            )
        else:
            # submit to collector
            try:
                await self._send_submission_to_collector(snapshot_cid, epoch.epochId, project_id)
            except Exception as e:
                self.logger.opt(exception=True).error(
                    'Exception submitting snapshot to collector for epoch {}: {}, Error: {},'
                    'sending failure notifications', epoch, snapshot, e,
                )
                notification_message = SnapshotterIssue(
                    instanceID=settings.instance_id,
                    issueType=SnapshotterReportState.MISSED_SNAPSHOT.value,
                    projectID=project_id,
                    epochId=str(epoch.epochId),
                    timeOfReporting=str(time.time()),
                    extra=json.dumps({'issueDetails': f'Error : {e}'}),
                )
                await send_failure_notifications_async(
                    client=self._client, message=notification_message,
                )

        # upload to web3 storage
        if storage_flag:
            asyncio.ensure_future(self._upload_web3_storage(snapshot_bytes))

        return snapshot_cid

    @retry(
        wait=wait_random_exponential(multiplier=1, max=10),
        stop=stop_after_attempt(5),
        retry=retry_if_exception_type(Exception),
        after=relayer_submit_retry_state_callback,
    )
    async def _submit_to_relayer(self, snapshot_cid: str, epoch_id: int, project_id: str):
        """
        Submits the given snapshot to the relayer.

        Args:
            snapshot_cid (str): The CID of the snapshot to submit.
            epoch (int): The epoch the snapshot belongs to.
            project_id (str): The ID of the project the snapshot belongs to.

        Returns:
            None
        """
        request_, signature = await self.generate_signature(snapshot_cid, epoch_id, project_id)
        # submit to relayer
        f = asyncio.ensure_future(
            self._client.post(
                url=urljoin(settings.relayer.host, settings.relayer.endpoint),
                json={
                    'slotId': settings.slot_id,
                    'request': request_,
                    'signature': '0x' + str(signature.hex()),
                    'projectId': f"{project_id}",
                    'epochId': epoch_id,
                    'snapshotCid': snapshot_cid,
                    'contractAddress': self.protocol_state_contract_address,
                },
            ),
        )
        f.add_done_callback(misc_notification_callback_result_handler)

        self.logger.info(
            'Submitted snapshot CID {} to relayer | Epoch: {} | Project: {}',
            snapshot_cid,
            epoch_id,
            project_id,
        )

    async def _init_rpc_helper(self):
        """
        Initializes the RpcHelper objects for the worker and anchor chain, and sets up the protocol state contract.
        """
        self._rpc_helper = RpcHelper(rpc_settings=settings.rpc)
        self._anchor_rpc_helper = RpcHelper(rpc_settings=settings.anchor_chain_rpc)

        self.protocol_state_contract = self._anchor_rpc_helper.get_current_node()['web3_client'].eth.contract(
            address=Web3.to_checksum_address(
                self.protocol_state_contract_address,
            ),
            abi=read_json_file(
                settings.protocol_state.abi,
                self.logger,
            ),
        )

        self._anchor_chain_id = self._anchor_rpc_helper.get_current_node()['web3_client'].eth.chain_id
        self._keccak_hash = lambda x: sha3.keccak_256(x).digest()
        self._domain_separator = make_domain(
            name='PowerloomProtocolContract', version='0.1', chainId=self._anchor_chain_id,
            verifyingContract=self.protocol_state_contract_address,
        )
        self._private_key = settings.signer_private_key
        if self._private_key.startswith('0x'):
            self._private_key = self._private_key[2:]
        self._signer_private_key = PrivateKey.from_hex(self._private_key)

    async def generate_signature(self, snapshot_cid, epoch_id, project_id):
        # current_block = self._anchor_rpc_helper.get_current_node()['web3_client'].eth.block_number
        current_block = await self._anchor_rpc_helper.eth_get_block(
        )
        current_block_number = int(current_block['number'], 16)
        current_block_hash = current_block['hash']
        deadline = current_block_number + settings.protocol_state.deadline_buffer
        request = EIPRequest(
            slotId=settings.slot_id,
            deadline=deadline,
            snapshotCid=snapshot_cid,
            epochId=epoch_id,
            projectId=project_id,
        )

        signable_bytes = request.signable_bytes(self._domain_separator)
        signature = self._signer_private_key.sign_recoverable(signable_bytes, hasher=self._keccak_hash)
        v = signature[64] + 27
        r = big_endian_to_int(signature[0:32])
        s = big_endian_to_int(signature[32:64])

        final_sig = r.to_bytes(32, 'big') + s.to_bytes(32, 'big') + v.to_bytes(1, 'big')
        request_ = {'slotId': settings.slot_id, 'deadline': deadline, 'snapshotCid': snapshot_cid, 'epochId': epoch_id, 'projectId': project_id}
        return request_, final_sig, current_block_hash

    async def _init_httpx_client(self):
        """
        Initializes the HTTPX client and transport objects for making HTTP requests.
        """
        self._async_transport = AsyncHTTPTransport(
            limits=Limits(
                max_connections=200,
                max_keepalive_connections=50,
                keepalive_expiry=None,
            ),
        )
        self._client = AsyncClient(
            timeout=Timeout(timeout=5.0),
            follow_redirects=False,
            transport=self._async_transport,
        )
        self._web3_storage_upload_transport = AsyncHTTPTransport(
            limits=Limits(
                max_connections=200,
                max_keepalive_connections=settings.web3storage.max_idle_conns,
                keepalive_expiry=settings.web3storage.idle_conn_timeout,
            ),
        )
        self._web3_storage_upload_client = AsyncClient(
            timeout=Timeout(timeout=settings.web3storage.timeout),
            follow_redirects=False,
            transport=self._web3_storage_upload_transport,
            headers={'Authorization': 'Bearer ' + settings.web3storage.api_token},
        )
    
    async def _init_grpc(self):
        self._grpc_channel = Channel(
            host='snapshot-server',
            port=50051,
            ssl=False,
        )
        self._grpc_stub = SubmissionStub(self._grpc_channel)
        self._stream = None
        self._cancel_task = None

    async def _init_protocol_meta(self):
        # TODO: combine these into a single call
        try:
            source_block_time = await self._anchor_rpc_helper.web3_call(
                [self.protocol_state_contract.functions.SOURCE_CHAIN_BLOCK_TIME()],
            )
        except Exception as e:
            self.logger.exception(
                'Exception in querying protocol state for source chain block time: {}',
                e,
            )
        else:
            source_block_time = source_block_time[0]
            self._source_chain_block_time = source_block_time / 10 ** 4
            self.logger.debug('Set source chain block time to {}', self._source_chain_block_time)
        try:
            epoch_size = await self._anchor_rpc_helper.web3_call(
                [self.protocol_state_contract.functions.EPOCH_SIZE()],
            )
        except Exception as e:
            self.logger.exception(
                'Exception in querying protocol state for epoch size: {}',
                e,
            )
        else:
            self._epoch_size = epoch_size[0]
            self.logger.debug('Set epoch size to {}', self._epoch_size)

    async def init(self):
        """
        Initializes the worker by initializing the HTTPX client, and RPC helper.
        """
        if not self.initialized:
            await self._init_httpx_client()
            await self._init_rpc_helper()
            await self._init_protocol_meta()
            await self._init_grpc()
        self.initialized = True
<|MERGE_RESOLUTION|>--- conflicted
+++ resolved
@@ -307,14 +307,9 @@
             await self.send_message(msg)
             self.logger.debug('Sent message: ', msg)
             self._reschedule_cancellation()
-<<<<<<< HEAD
-            response = await self._stream.recv_msg()
-            if 'Success' in response:
-=======
             response = await self._stream.recv_message()
             if 'Success' in response.message:
                 self.logger.info(f'Received success from collector: {response}')
->>>>>>> b9197b33
                 return {'status_code': 200}
             else:
                 self.logger.error(f'Failed to send message: {e}')
