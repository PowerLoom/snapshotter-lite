import asyncio
import json
import time
from typing import Dict
from typing import Union
from urllib.parse import urljoin

import httpx
import sha3
import tenacity
from coincurve import PrivateKey
from eip712_structs import EIP712Struct
from eip712_structs import make_domain
from eip712_structs import String
from eip712_structs import Uint
from eth_utils import big_endian_to_int
from httpx import AsyncClient
from httpx import AsyncHTTPTransport
from httpx import Limits
from httpx import Timeout
from ipfs_cid import cid_sha256_hash
from ipfs_client.dag import IPFSAsyncClientError
from ipfs_client.main import AsyncIPFSClient
from pydantic import BaseModel
from tenacity import retry
from tenacity import retry_if_exception_type
from tenacity import stop_after_attempt
from tenacity import wait_random_exponential
from web3 import Web3

from snapshotter.settings.config import settings
from snapshotter.utils.callback_helpers import misc_notification_callback_result_handler
from snapshotter.utils.callback_helpers import send_failure_notifications_async
from snapshotter.utils.default_logger import logger
from snapshotter.utils.file_utils import read_json_file
from snapshotter.utils.models.data_models import SnapshotterIssue
from snapshotter.utils.models.data_models import SnapshotterReportData
from snapshotter.utils.models.data_models import SnapshotterReportState
from snapshotter.utils.models.data_models import SnapshotterStatus
from snapshotter.utils.models.message_models import SnapshotProcessMessage
from snapshotter.utils.models.message_models import SnapshotSubmittedMessage
from snapshotter.utils.models.message_models import SnapshotSubmittedMessageLite
from snapshotter.utils.rpc import RpcHelper
import sys


class Request(EIP712Struct):
    slotId = Uint()
    deadline = Uint()
    snapshotCid = String()
    epochId = Uint()
    projectId = String()


def web3_storage_retry_state_callback(retry_state: tenacity.RetryCallState):
    """
    Callback function to handle retry attempts for web3 storage upload.

    Args:
        retry_state (tenacity.RetryCallState): The current state of the retry call.

    Returns:
        None
    """
    if retry_state and retry_state.outcome.failed:
        logger.warning(
            f'Encountered web3 storage upload exception: {retry_state.outcome.exception()} | args: {retry_state.args}, kwargs:{retry_state.kwargs}',
        )


def relayer_submit_retry_state_callback(retry_state: tenacity.RetryCallState):
    """
    Callback function to handle retry attempts for relayer submit.

    Args:
        retry_state (tenacity.RetryCallState): The current state of the retry call.

    Returns:
        None
    """
    if retry_state and retry_state.outcome.failed:
        logger.warning(
            f'Encountered relayer submit exception: {retry_state.outcome.exception()} | args: {retry_state.args}, kwargs:{retry_state.kwargs}',
        )


def ipfs_upload_retry_state_callback(retry_state: tenacity.RetryCallState):
    """
    Callback function to handle retry attempts for IPFS uploads.

    Args:
        retry_state (tenacity.RetryCallState): The current state of the retry attempt.

    Returns:
        None
    """
    if retry_state and retry_state.outcome.failed:
        logger.warning(
            f'Encountered ipfs upload exception: {retry_state.outcome.exception()} | args: {retry_state.args}, kwargs:{retry_state.kwargs}',
        )


class GenericAsyncWorker:
    _async_transport: AsyncHTTPTransport
    _rpc_helper: RpcHelper
    _anchor_rpc_helper: RpcHelper
    _httpx_client: AsyncClient
    _web3_storage_upload_transport: AsyncHTTPTransport
    _web3_storage_upload_client: AsyncClient

    def __init__(self):
        """
        Initializes a GenericAsyncWorker instance.

        Args:
            name (str): The name of the worker.
            **kwargs: Additional keyword arguments to pass to the superclass constructor.
        """
        self._running_callback_tasks: Dict[str, asyncio.Task] = dict()
        self.protocol_state_contract = None

        self.protocol_state_contract_address = settings.protocol_state.address
        self.initialized = False
        self.logger = logger.bind(module='GenericAsyncWorker')
<<<<<<< HEAD
        self._status = SnapshotterStatus(projects=[])
=======
    
    def _notification_callback_result_handler(self, fut: asyncio.Future):
        """
        Handles the result of a callback or notification.

        Args:
            fut (asyncio.Future): The future object representing the callback or notification.

        Returns:
            None
        """
        try:
            r = fut.result()
        except Exception as e:
            if settings.logs.trace_enabled:
                logger.opt(exception=True).error(
                    'Exception while sending callback or notification: {}', traceback.format_exc(),
                )
            else:
                logger.error('Exception while sending callback or notification: {}', e)
        else:
            logger.debug('Callback or notification result:{}', r[0])

    async def _httpx_post_wrapper(self, url, req_json):
        exc = None
        try:
            r = await self._client.post(url=url, json=req_json)
        except Exception as e:
            exc = e
            r = None
        else:
            try:
                r = r.json()
            except:
                r = str(r)
        return r, exc, req_json['epochId'], req_json['projectId'], req_json['slotId']
>>>>>>> 71591b42

    @retry(
        wait=wait_random_exponential(multiplier=1, max=10),
        stop=stop_after_attempt(5),
        retry=tenacity.retry_if_not_exception_type(httpx.HTTPStatusError),
        after=web3_storage_retry_state_callback,
    )
    async def _upload_web3_storage(self, snapshot: bytes):
        """
        Uploads the given snapshot to web3 storage.

        Args:
            snapshot (bytes): The snapshot to upload.

        Returns:
            None

        Raises:
            HTTPError: If the upload fails.
        """
        web3_storage_settings = settings.web3storage
        # if no api token is provided, skip
        if not web3_storage_settings.api_token:
            return
        files = {'file': snapshot}
        r = await self._web3_storage_upload_client.post(
            url=f'{web3_storage_settings.url}{web3_storage_settings.upload_url_suffix}',
            files=files,
        )
        r.raise_for_status()
        resp = r.json()
        self.logger.info('Uploaded snapshot to web3 storage: {} | Response: {}', snapshot, resp)

    @retry(
        wait=wait_random_exponential(multiplier=1, max=10),
        stop=stop_after_attempt(5),
        retry=tenacity.retry_if_not_exception_type(IPFSAsyncClientError),
        after=ipfs_upload_retry_state_callback,
    )
    async def _upload_to_ipfs(self, snapshot: bytes, _ipfs_writer_client: AsyncIPFSClient):
        """
        Uploads a snapshot to IPFS using the provided AsyncIPFSClient.

        Args:
            snapshot (bytes): The snapshot to upload.
            _ipfs_writer_client (AsyncIPFSClient): The IPFS client to use for uploading.

        Returns:
            str: The CID of the uploaded snapshot.
        """
        snapshot_cid = await _ipfs_writer_client.add_bytes(snapshot)
        return snapshot_cid

    async def _submit_to_snap_api_and_check(self, project_id: str, epoch: SnapshotProcessMessage, snapshot: BaseModel):
        """
        Submits the given snapshot to the SNAP API and checks if the submission was successful.

        Args:
            project_id (str): The project ID.
            epoch (SnapshotProcessMessage): The epoch message object.
            snapshot (Pydantic Model): The snapshot data.

        Returns:
            bool: True if the submission was successful, False otherwise.
        """
        self.logger.debug(
            'Submitting snapshot to SNAP API for project: {}', project_id,
        )

        snapshot_json = json.dumps(snapshot.dict(by_alias=True), sort_keys=True, separators=(',', ':'))
        snapshot_bytes = snapshot_json.encode('utf-8')
        snapshot_cid = cid_sha256_hash(snapshot_bytes)

        request_, signature = self.generate_signature(snapshot_cid, epoch.epochId, f"{project_id}|{settings.node_version}")
        # submit to relayer
        try:
            response = await self._client.post(
                url=urljoin(settings.simulation_submission_url, settings.relayer.endpoint),
                json={
                    'slotId': settings.slot_id,
                    'request': request_,
                    'signature': '0x' + str(signature.hex()),
                    'projectId': f"{project_id}|{settings.node_version}",
                    'epochId': epoch.epochId,
                    'snapshotCid': snapshot_cid,
                    'contractAddress': self.protocol_state_contract_address,
                },
            )

            if response.status_code == 200:
                self.logger.info(
                    '✅ Event processed successfully: {}!', epoch,
                )
                self.logger.info("Node is good to go, you can keep the node running and it will start processing events!")
            else:
                self.logger.error(
                    '❌ Event processing failed: {}', epoch,
                )
                self.logger.info("Please check your config and if issue persists please reach out to the team!")
                sys.exit(1)
        except Exception as e:
            self.logger.error(
                '❌ Event processing failed: {}', epoch,
            )
            self.logger.info("Please check your config and if issue persists please reach out to the team!")
            sys.exit(1)

    async def _commit_payload(
            self,
            task_type: str,
            _ipfs_writer_client: AsyncIPFSClient,
            project_id: str,
            epoch: Union[
                SnapshotProcessMessage,
                SnapshotSubmittedMessage,
                SnapshotSubmittedMessageLite,
            ],
            snapshot: BaseModel,
            storage_flag: bool,
    ):
        """
        Commits the given snapshot to IPFS and web3 storage (if enabled), and sends messages to the event detector and relayer
        dispatch queues.

        Args:
            task_type (str): The type of task being committed.
            _ipfs_writer_client (AsyncIPFSClient): The IPFS client to use for uploading the snapshot.
            project_id (str): The ID of the project the snapshot belongs to.
            epoch (Union[SnapshotProcessMessage, SnapshotSubmittedMessage,
            SnapshotSubmittedMessageLite]): The epoch the snapshot belongs to.
            snapshot (BaseModel): The snapshot to commit.
            storage_flag (bool): Whether to upload the snapshot to web3 storage.

        Returns:
            snapshot_cid (str): The CID of the uploaded snapshot.
        """
        # upload to IPFS
        snapshot_json = json.dumps(snapshot.dict(by_alias=True), sort_keys=True, separators=(',', ':'))
        snapshot_bytes = snapshot_json.encode('utf-8')
        try:
            if settings.ipfs.url:
                snapshot_cid = await self._upload_to_ipfs(snapshot_bytes, _ipfs_writer_client)
            else:
                snapshot_cid = cid_sha256_hash(snapshot_bytes)
        except Exception as e:
            self.logger.opt(exception=True).error(
                'Exception uploading snapshot to IPFS for epoch {}: {}, Error: {},'
                'sending failure notifications', epoch, snapshot, e,
            )
            self._status.totalMissedSubmissions += 1
            self._status.consecutiveMissedSubmissions += 1
            notification_message = SnapshotterReportData(
                snapshotterIssue=SnapshotterIssue(
                    instanceID=settings.instance_id,
                    issueType=SnapshotterReportState.MISSED_SNAPSHOT.value,
                    projectID=project_id,
                    epochId=str(epoch.epochId),
                    timeOfReporting=str(time.time()),
                    extra=json.dumps({'issueDetails': f'Error : {e}'}),
                ),
                snapshotterStatus=self._status,
            )
            await send_failure_notifications_async(
                client=self._client, message=notification_message,
            )
        else:

            # submit to relayer
            try:
                await self._submit_to_relayer(snapshot_cid, epoch.epochId, project_id)
            except Exception as e:
                self.logger.opt(exception=True).error(
                    'Exception submitting snapshot to relayer for epoch {}: {}, Error: {},'
                    'sending failure notifications', epoch, snapshot, e,
                )
                self._status.totalMissedSubmissions += 1
                self._status.consecutiveMissedSubmissions += 1

                notification_message = SnapshotterReportData(
                    snapshotterIssue=SnapshotterIssue(
                        instanceID=settings.instance_id,
                        issueType=SnapshotterReportState.MISSED_SNAPSHOT.value,
                        projectID=project_id,
                        epochId=str(epoch.epochId),
                        timeOfReporting=str(time.time()),
                        extra=json.dumps({'issueDetails': f'Error : {e}'}),
                    ),
                    snapshotterStatus=self._status,
                )
                await send_failure_notifications_async(
                    client=self._client, message=notification_message,
                )
            else:
                # reset consecutive missed snapshots counter
                self._status.consecutiveMissedSubmissions = 0
                self._status.totalSuccessfulSubmissions += 1

        # upload to web3 storage
        if storage_flag:
            asyncio.ensure_future(self._upload_web3_storage(snapshot_bytes))

        return snapshot_cid

    @retry(
        wait=wait_random_exponential(multiplier=1, max=10),
        stop=stop_after_attempt(5),
        retry=retry_if_exception_type(Exception),
        after=relayer_submit_retry_state_callback,
    )
    async def _submit_to_relayer(self, snapshot_cid: str, epoch_id: int, project_id: str):
        """
        Submits the given snapshot to the relayer.

        Args:
            snapshot_cid (str): The CID of the snapshot to submit.
            epoch (int): The epoch the snapshot belongs to.
            project_id (str): The ID of the project the snapshot belongs to.

        Returns:
            None
        """
        request_, signature = self.generate_signature(snapshot_cid, epoch_id, project_id)
        # submit to relayer
        f = asyncio.ensure_future(
            self._client.post(
                url=urljoin(settings.relayer.host, settings.relayer.endpoint),
                json={
                    'slotId': settings.slot_id,
                    'request': request_,
                    'signature': '0x' + str(signature.hex()),
                    'projectId': f"{project_id}",
                    'epochId': epoch_id,
                    'snapshotCid': snapshot_cid,
                    'contractAddress': self.protocol_state_contract_address,
                },
            ),
        )
        f.add_done_callback(misc_notification_callback_result_handler)

        self.logger.info(
            'Submitted snapshot CID {} to relayer | Epoch: {} | Project: {}',
            snapshot_cid,
            epoch_id,
            project_id,
        )

    async def _init_rpc_helper(self):
        """
        Initializes the RpcHelper objects for the worker and anchor chain, and sets up the protocol state contract.
        """
        self._rpc_helper = RpcHelper(rpc_settings=settings.rpc)
        self._anchor_rpc_helper = RpcHelper(rpc_settings=settings.anchor_chain_rpc)

        self.protocol_state_contract = self._anchor_rpc_helper.get_current_node()['web3_client'].eth.contract(
            address=Web3.to_checksum_address(
                self.protocol_state_contract_address,
            ),
            abi=read_json_file(
                settings.protocol_state.abi,
                self.logger,
            ),
        )

        self._anchor_chain_id = self._anchor_rpc_helper.get_current_node()['web3_client'].eth.chain_id
        self._keccak_hash = lambda x: sha3.keccak_256(x).digest()
        self._domain_separator = make_domain(
            name='PowerloomProtocolContract', version='0.1', chainId=self._anchor_chain_id,
            verifyingContract=self.protocol_state_contract_address,
        )
        self._private_key = settings.signer_private_key
        if self._private_key.startswith('0x'):
            self._private_key = self._private_key[2:]
        self._signer_private_key = PrivateKey.from_hex(self._private_key)

    def generate_signature(self, snapshot_cid, epoch_id, project_id):
        current_block = self._anchor_rpc_helper.get_current_node()['web3_client'].eth.block_number

        deadline = current_block + settings.protocol_state.deadline_buffer
        request = Request(
            slotId=settings.slot_id,
            deadline=deadline,
            snapshotCid=snapshot_cid,
            epochId=epoch_id,
            projectId=project_id,
        )

        signable_bytes = request.signable_bytes(self._domain_separator)
        signature = self._signer_private_key.sign_recoverable(signable_bytes, hasher=self._keccak_hash)
        v = signature[64] + 27
        r = big_endian_to_int(signature[0:32])
        s = big_endian_to_int(signature[32:64])

        final_sig = r.to_bytes(32, 'big') + s.to_bytes(32, 'big') + v.to_bytes(1, 'big')
        request_ = {'slotId': settings.slot_id, 'deadline': deadline, 'snapshotCid': snapshot_cid, 'epochId': epoch_id, 'projectId': project_id}
        return request_, final_sig

    async def _init_httpx_client(self):
        """
        Initializes the HTTPX client and transport objects for making HTTP requests.
        """
        self._async_transport = AsyncHTTPTransport(
            limits=Limits(
                max_connections=200,
                max_keepalive_connections=50,
                keepalive_expiry=None,
            ),
        )
        self._client = AsyncClient(
            timeout=Timeout(timeout=5.0),
            follow_redirects=False,
            transport=self._async_transport,
        )
        self._web3_storage_upload_transport = AsyncHTTPTransport(
            limits=Limits(
                max_connections=200,
                max_keepalive_connections=settings.web3storage.max_idle_conns,
                keepalive_expiry=settings.web3storage.idle_conn_timeout,
            ),
        )
        self._web3_storage_upload_client = AsyncClient(
            timeout=Timeout(timeout=settings.web3storage.timeout),
            follow_redirects=False,
            transport=self._web3_storage_upload_transport,
            headers={'Authorization': 'Bearer ' + settings.web3storage.api_token},
        )

    async def _init_protocol_meta(self):
        # TODO: combine these into a single call
        try:
            source_block_time = await self._anchor_rpc_helper.web3_call(
                [self.protocol_state_contract.functions.SOURCE_CHAIN_BLOCK_TIME()],
            )
        except Exception as e:
            self.logger.exception(
                'Exception in querying protocol state for source chain block time: {}',
                e,
            )
        else:
            source_block_time = source_block_time[0]
            self._source_chain_block_time = source_block_time / 10 ** 4
            self.logger.debug('Set source chain block time to {}', self._source_chain_block_time)
        try:
            epoch_size = await self._anchor_rpc_helper.web3_call(
                [self.protocol_state_contract.functions.EPOCH_SIZE()],
            )
        except Exception as e:
            self.logger.exception(
                'Exception in querying protocol state for epoch size: {}',
                e,
            )
        else:
            self._epoch_size = epoch_size[0]
            self.logger.debug('Set epoch size to {}', self._epoch_size)

    async def init(self):
        """
        Initializes the worker by initializing the HTTPX client, and RPC helper.
        """
        if not self.initialized:
            await self._init_httpx_client()
            await self._init_rpc_helper()
            await self._init_protocol_meta()
        self.initialized = True<|MERGE_RESOLUTION|>--- conflicted
+++ resolved
@@ -122,9 +122,7 @@
         self.protocol_state_contract_address = settings.protocol_state.address
         self.initialized = False
         self.logger = logger.bind(module='GenericAsyncWorker')
-<<<<<<< HEAD
         self._status = SnapshotterStatus(projects=[])
-=======
     
     def _notification_callback_result_handler(self, fut: asyncio.Future):
         """
@@ -161,7 +159,6 @@
             except:
                 r = str(r)
         return r, exc, req_json['epochId'], req_json['projectId'], req_json['slotId']
->>>>>>> 71591b42
 
     @retry(
         wait=wait_random_exponential(multiplier=1, max=10),
