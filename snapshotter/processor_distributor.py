--- conflicted
+++ resolved
@@ -10,19 +10,10 @@
 from httpx import Limits
 from httpx import Timeout
 from web3 import Web3
-import time
-
-<<<<<<< HEAD
-from snapshotter.utils.models.data_models import SnapshotterReportData
-from snapshotter.utils.models.data_models import SnapshotterReportState
-from snapshotter.utils.models.data_models import SnapshotterIssue
-from snapshotter.utils.models.data_models import SnapshotterStatus
-=======
-from snapshotter.utils.models.data_models import SnapshotterReportState
-from snapshotter.utils.models.data_models import SnapshotterIssue
->>>>>>> b4cae955
+
 from snapshotter.settings.config import projects_config
 from snapshotter.settings.config import settings
+from snapshotter.utils.callback_helpers import send_failure_notifications_async
 from snapshotter.utils.data_utils import get_snapshot_submision_window
 from snapshotter.utils.data_utils import get_source_chain_epoch_size
 from snapshotter.utils.data_utils import get_source_chain_id
@@ -32,13 +23,17 @@
 from snapshotter.utils.models.data_models import DayStartedEvent
 from snapshotter.utils.models.data_models import EpochReleasedEvent
 from snapshotter.utils.models.data_models import SnapshotFinalizedEvent
+from snapshotter.utils.models.data_models import SnapshotterIssue
+from snapshotter.utils.models.data_models import SnapshotterReportData
+from snapshotter.utils.models.data_models import SnapshotterReportState
+from snapshotter.utils.models.data_models import SnapshotterStatus
 from snapshotter.utils.models.data_models import SnapshottersUpdatedEvent
 from snapshotter.utils.models.message_models import EpochBase
 from snapshotter.utils.models.message_models import SnapshotProcessMessage
 from snapshotter.utils.rpc import RpcHelper
+from snapshotter.utils.snapshot_utils import get_eth_price_usd
 from snapshotter.utils.snapshot_worker import SnapshotAsyncWorker
-from snapshotter.utils.snapshot_utils import get_eth_price_usd
-from snapshotter.utils.callback_helpers import send_failure_notifications_async
+
 
 class ProcessorDistributor:
     _anchor_rpc_helper: RpcHelper
@@ -151,7 +146,9 @@
                 self._slots_per_day = slots_per_day
 
             try:
-                snapshotter_address = self._protocol_state_contract.functions.slotSnapshotterMapping(settings.slot_id).call()
+                snapshotter_address = self._protocol_state_contract.functions.slotSnapshotterMapping(
+                    settings.slot_id,
+                ).call()
                 if snapshotter_address != to_checksum_address(settings.instance_id):
                     self._logger.error('Signer Account is not the one configured in slot, exiting!')
                     exit(0)
@@ -262,7 +259,6 @@
                 'Exception in getting eth price: {}',
                 e,
             )
-<<<<<<< HEAD
             notification_message = SnapshotterReportData(
                 snapshotterIssue=SnapshotterIssue(
                     instanceID=settings.instance_id,
@@ -277,15 +273,6 @@
                     consecutiveMissedSubmissions=-1,
                     projects=[],
                 ),
-=======
-            notification_message = SnapshotterIssue(
-                instanceID=settings.instance_id,
-                issueType=SnapshotterReportState.MISSED_SNAPSHOT.value,
-                projectID='ETH_PRICE_LOAD',
-                epochId=str(message.epochId),
-                timeOfReporting=str(time.time()),
-                extra=json.dumps({'issueDetails': f'Error : {e}'}),
->>>>>>> b4cae955
             )
             await send_failure_notifications_async(
                 client=self._client, message=notification_message,
@@ -296,7 +283,7 @@
             # release for snapshotting
             asyncio.ensure_future(
                 self._distribute_callbacks_snapshotting(
-                    project_type, epoch, eth_price_dict
+                    project_type, epoch, eth_price_dict,
                 ),
             )
 
